--- conflicted
+++ resolved
@@ -15,14 +15,8 @@
 	flag.BoolVar(&debugp, "debug", false, "Turn on debugging")
 }
 
-<<<<<<< HEAD
-	flag.Parse()
-	// Check required flags.
-	req := []interface{}{"torrent"}
-=======
 func checkRequiredFlags() {
 	req := []string{"torrent"}
->>>>>>> b9b781bf
 	for _, n := range req {
 		f := flag.Lookup(n)
 		if f.DefValue == f.Value.String() {
@@ -34,16 +28,9 @@
 }
 
 func main() {
-<<<<<<< HEAD
-	// testBencode()
-	// testUPnP()
-	parseFlags()
-	log.Println("Starting.")
-=======
 	flag.Parse()
 	checkRequiredFlags()
 	log.Stderr("Starting.")
->>>>>>> b9b781bf
 	ts, err := taipei.NewTorrentSession(torrent)
 	if err != nil {
 		log.Println("Could not create torrent session.", err)
