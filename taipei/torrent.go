package taipei

import (
	"bytes"
	"crypto/sha1"
	"flag"
	"fmt"
	"jackpal/http"
	"log"
	"net"
	"os"
	"rand"
	"strconv"
	"time"
)

const NS_PER_S = 1000000000

const MAX_PEERS = 60

// BitTorrent message types. Sources:
// http://bittorrent.org/beps/bep_0003.html
// http://wiki.theory.org/BitTorrentSpecification
const (
	CHOKE = iota
	UNCHOKE
	INTERESTED
	NOT_INTERESTED
	HAVE
	BITFIELD
	REQUEST
	PIECE
	CANCEL
	PORT // Not implemented. For DHT support.
)

// Should be overriden by flag. Not thread safe.
var port int
var useUPnP bool
var fileDir string

func init() {
	flag.StringVar(&fileDir, "fileDir", ".", "path to directory where files are stored")
	flag.IntVar(&port, "port", 0, "Port to listen on. Defaults to random.")
	flag.BoolVar(&useUPnP, "useUPnP", false, "Use UPnP to open port in firewall.")
}

func peerId() string {
	sid := "-tt" + strconv.Itoa(os.Getpid()) + "_" + strconv.Itoa64(rand.Int63())
	return sid[0:20]
}

func binaryToDottedPort(port string) string {
	return fmt.Sprintf("%d.%d.%d.%d:%d", port[0], port[1], port[2], port[3],
		(uint16(port[4])<<8)|uint16(port[5]))
}

func chooseListenPort() (listenPort int, err os.Error) {
	listenPort = port
	if useUPnP {
		log.Println("Using UPnP to open port.")
		// TODO: Look for ports currently in use. Handle collisions.
		var nat NAT
		nat, err = Discover()
		if err != nil {
			log.Println("Unable to discover NAT:", err)
			return
		}
		// TODO: Check if the port is already mapped by someone else.
		err2 := nat.DeletePortMapping("TCP", listenPort)
		if err2 != nil {
			log.Println("Unable to delete port mapping", err2)
		}
		err = nat.AddPortMapping("TCP", listenPort, listenPort,
			"Taipei-Torrent port "+strconv.Itoa(listenPort), 0)
		if err != nil {
			log.Println("Unable to forward listen port", err)
			return
		}
	}
	return
}

func listenForPeerConnections(listenPort int, conChan chan net.Conn) {
	listenString := ":" + strconv.Itoa(listenPort)
	log.Println("Listening for peers on port:", listenString)
	listener, err := net.Listen("tcp", listenString)
	if err != nil {
		log.Println("Listen failed:", err)
		return
	}
	for {
		var conn net.Conn
		conn, err = listener.Accept()
		if err != nil {
			log.Println("Listener failed:", err)
		} else {
			// log.Println("A peer contacted us", conn.RemoteAddr().String())
			conChan <- conn
		}
	}
}

var kBitTorrentHeader = []byte{'\x13', 'B', 'i', 't', 'T', 'o', 'r',
	'r', 'e', 'n', 't', ' ', 'p', 'r', 'o', 't', 'o', 'c', 'o', 'l'}

func string2Bytes(s string) []byte { return bytes.NewBufferString(s).Bytes() }

type ActivePiece struct {
	downloaderCount []int // -1 means piece is already downloaded
	pieceLength     int
}

func (a *ActivePiece) chooseBlockToDownload(endgame bool) (index int) {
	if endgame {
		return a.chooseBlockToDownloadEndgame()
	}
	return a.chooseBlockToDownloadNormal()
}

func (a *ActivePiece) chooseBlockToDownloadNormal() (index int) {
	for i, v := range a.downloaderCount {
		if v == 0 {
			a.downloaderCount[i]++
			return i
		}
	}
	return -1
}

func (a *ActivePiece) chooseBlockToDownloadEndgame() (index int) {
	index, minCount := -1, -1
	for i, v := range a.downloaderCount {
		if v >= 0 && (minCount == -1 || minCount > v) {
			index, minCount = i, v
		}
	}
	if index > -1 {
		a.downloaderCount[index]++
	}
	return
}

func (a *ActivePiece) recordBlock(index int) (requestCount int) {
	requestCount = a.downloaderCount[index]
	a.downloaderCount[index] = -1
	return
}

func (a *ActivePiece) isComplete() bool {
	for _, v := range a.downloaderCount {
		if v != -1 {
			return false
		}
	}
	return true
}

type TorrentSession struct {
	m               *MetaInfo
	si              *SessionInfo
	ti              *TrackerResponse
	fileStore       FileStore
	trackerInfoChan chan *TrackerResponse
	peers           map[string]*peerState
	peerMessageChan chan peerMessage
	pieceSet        *Bitset // The pieces we have
	totalPieces     int
	totalSize       int64
	lastPieceLength int
	goodPieces      int
	activePieces    map[int]*ActivePiece
	lastHeartBeat   int64
}

func NewTorrentSession(torrent string) (ts *TorrentSession, err os.Error) {

	var listenPort int
	if listenPort, err = chooseListenPort(); err != nil {
		log.Println("Could not choose listen port.")
		log.Println("Peer connectivity will be affected.")
	}
	t := &TorrentSession{peers: make(map[string]*peerState),
		peerMessageChan: make(chan peerMessage),
		activePieces:    make(map[int]*ActivePiece)}
	t.m, err = getMetaInfo(torrent)
	if err != nil {
		return
	}
	log.Println("Tracker:", t.m.Announce, "Comment:", t.m.Comment, "Encoding:", t.m.Encoding)
	if e := t.m.Encoding; e != "" && e != "UTF-8" {
		log.Println("Unknown encoding", e)
		err = os.NewError("Unknown encoding")
		return
	}

	fileStore, totalSize, err := NewFileStore(&t.m.Info, fileDir)
	if err != nil {
		return
	}
	t.fileStore = fileStore
	t.totalSize = totalSize
	t.lastPieceLength = int(t.totalSize % t.m.Info.PieceLength)

	log.Println("Computing pieces left")
	start := time.Nanoseconds()
	good, bad, pieceSet, err := checkPieces(t.fileStore, totalSize, t.m)
	end := time.Nanoseconds()
	log.Println("Took", float64(end-start)/float64(NS_PER_S), "seconds")
	if err != nil {
		return
	}
	t.pieceSet = pieceSet
	t.totalPieces = int(good + bad)
	t.goodPieces = int(good)
	log.Println("Good pieces:", good, "Bad pieces:", bad)

	left := bad * t.m.Info.PieceLength
	if !t.pieceSet.IsSet(t.totalPieces - 1) {
		left = left - t.m.Info.PieceLength + int64(t.lastPieceLength)
	}
	t.si = &SessionInfo{PeerId: peerId(), Port: listenPort, Left: left}
	return t, err
}

func (t *TorrentSession) fetchTrackerInfo(event string) {
	m, si := t.m, t.si
<<<<<<< HEAD
	log.Println("Stats: Uploaded", si.Uploaded, "Downloaded", si.Downloaded, "Left", si.Left)
<<<<<<< HEAD
=======
	log.Stderr("Stats: Uploaded", si.Uploaded, "Downloaded", si.Downloaded, "Left", si.Left)
	// A single concatenation would brake compilation for ARM.
>>>>>>> e30996a... Fixing build for arm architecture where compilation would fail with "out of fixed registers".
=======
	// A single concatenation would brake compilation for ARM.
>>>>>>> 5255bb04
	url := m.Announce + "?" +
		"info_hash=" + http.URLEscape(m.InfoHash) +
		"&peer_id=" + si.PeerId +
		"&port=" + strconv.Itoa(si.Port)
	url += "&uploaded=" + strconv.Itoa64(si.Uploaded) +
		"&downloaded=" + strconv.Itoa64(si.Downloaded) +
		"&left=" + strconv.Itoa64(si.Left) +
		"&compact=1"
	if event != "" {
		url += "&event=" + event
	}
	ch := t.trackerInfoChan
	go func() {
		ti, err := getTrackerInfo(url)
		if ti == nil || err != nil {
			log.Println("Could not fetch tracker info:", err)
		} else {
			ch <- ti
		}
	}()
}

func connectToPeer(peer string, ch chan net.Conn) {
	// log.Println("Connecting to", peer)
	conn, err := net.Dial("tcp", "", peer)
	if err != nil {
		// log.Println("Failed to connect to", peer, err)
	} else {
		// log.Println("Connected to", peer)
		ch <- conn
	}
}

func (t *TorrentSession) AddPeer(conn net.Conn) {
	peer := conn.RemoteAddr().String()
	// log.Println("Adding peer", peer)
	if len(t.peers) >= MAX_PEERS {
		log.Println("We have enough peers. Rejecting additional peer", peer)
		conn.Close()
	}
	ps := NewPeerState(conn)
	ps.address = peer
	var header [68]byte
	copy(header[0:], kBitTorrentHeader[0:])
	copy(header[28:48], string2Bytes(t.m.InfoHash))
	copy(header[48:68], string2Bytes(t.si.PeerId))

	t.peers[peer] = ps
	go ps.peerWriter(t.peerMessageChan, header[0:])
	go ps.peerReader(t.peerMessageChan)
	ps.SetChoke(false) // TODO: better choke policy
}

func (t *TorrentSession) ClosePeer(peer *peerState) {
	// log.Println("Closing peer", peer.address)
	_ = t.removeRequests(peer)
	peer.Close()
	t.peers[peer.address] = peer, false
}

func (t *TorrentSession) deadlockDetector() {
	for {
		time.Sleep(60 * NS_PER_S)
		if time.Seconds() > t.lastHeartBeat+60 {
			log.Println("Starvation or deadlock of main thread detected")
			panic("Killed by deadlock detector")
		}
	}
}

func (t *TorrentSession) DoTorrent() (err os.Error) {
	t.lastHeartBeat = time.Seconds()
	go t.deadlockDetector()
	log.Println("Fetching torrent.")
	rechokeChan := time.Tick(10 * NS_PER_S)
	// Start out polling tracker every 20 seconds untill we get a response.
	// Maybe be exponential backoff here?
	retrackerChan := time.Tick(20 * NS_PER_S)
	keepAliveChan := time.Tick(60 * NS_PER_S)
	t.trackerInfoChan = make(chan *TrackerResponse)

	conChan := make(chan net.Conn)

	go listenForPeerConnections(t.si.Port, conChan)

	t.fetchTrackerInfo("started")

	for {
		select {
		case _ = <-retrackerChan:
			t.fetchTrackerInfo("")
		case ti := <-t.trackerInfoChan:
			t.ti = ti
			log.Println("Torrent has", t.ti.Complete, "seeders and", t.ti.Incomplete, "leachers.")
			peers := t.ti.Peers
			log.Println("Tracker gave us", len(peers)/6, "peers")
			newPeerCount := 0
			for i := 0; i < len(peers); i += 6 {
				peer := binaryToDottedPort(peers[i : i+6])
				if _, ok := t.peers[peer]; !ok {
					newPeerCount++
					go connectToPeer(peer, conChan)
				}
			}
			log.Println("Contacting", newPeerCount, "new peers")
			interval := t.ti.Interval
			if interval < 120 {
				interval = 120
			} else if interval > 24*3600 {
				interval = 24 * 3600
			}
			log.Println("..checking again in", interval, "seconds.")
			retrackerChan = time.Tick(int64(interval) * NS_PER_S)

		case pm := <-t.peerMessageChan:
			peer, message := pm.peer, pm.message
			peer.lastReadTime = time.Seconds()
			err2 := t.DoMessage(peer, message)
			if err2 != nil {
				if err2 != os.EOF {
					log.Println("Closing peer", peer.address, "because", err2)
				}
				t.ClosePeer(peer)
			}
		case conn := <-conChan:
			t.AddPeer(conn)
		case _ = <-rechokeChan:
			// TODO: recalculate who to choke / unchoke
			t.lastHeartBeat = time.Seconds()
			ratio := float64(0.0)
			if t.si.Downloaded > 0 {
				ratio = float64(t.si.Uploaded) / float64(t.si.Downloaded)
			}
			log.Println("Peers:", len(t.peers), "downloaded:", t.si.Downloaded,
				"uploaded:", t.si.Uploaded, "ratio", ratio)
			// TODO: Remove this hack when we support DHT and/or PEX
			// In a large well-seeded swarm, try to maintain a reasonable number of peers.
			if len(t.peers) < 15 && t.goodPieces < t.totalPieces && (t.ti == nil || t.ti.Complete > 100) {
				t.fetchTrackerInfo("")
			}
		case _ = <-keepAliveChan:
			now := time.Seconds()
			for _, peer := range t.peers {
				if peer.lastReadTime != 0 && now-peer.lastReadTime > 3*60 {
					// log.Println("Closing peer", peer.address, "because timed out.")
					t.ClosePeer(peer)
					continue
				}
				err2 := t.doCheckRequests(peer)
				if err2 != nil {
					if err2 != os.EOF {
						log.Println("Closing peer", peer.address, "because", err2)
					}
					t.ClosePeer(peer)
					continue
				}
				peer.keepAlive(now)
			}
		}
	}
	return
}

func (t *TorrentSession) RequestBlock(p *peerState) (err os.Error) {
	for k, _ := range t.activePieces {
		if p.have.IsSet(k) {
			err = t.RequestBlock2(p, k, false)
			if err != os.EOF {
				return
			}
		}
	}
	// No active pieces. (Or no suitable active pieces.) Pick one
	piece := t.ChoosePiece(p)
	if piece < 0 {
		// No unclaimed pieces. See if we can double-up on an active piece
		for k, _ := range t.activePieces {
			if p.have.IsSet(k) {
				err = t.RequestBlock2(p, k, true)
				if err != os.EOF {
					return
				}
			}
		}
	}
	if piece >= 0 {
		pieceLength := int(t.m.Info.PieceLength)
		if piece == t.totalPieces-1 {
			pieceLength = t.lastPieceLength
		}
		pieceCount := (pieceLength + STANDARD_BLOCK_LENGTH - 1) / STANDARD_BLOCK_LENGTH
		t.activePieces[piece] = &ActivePiece{make([]int, pieceCount), pieceLength}
		return t.RequestBlock2(p, piece, false)
	} else {
		p.SetInterested(false)
	}
	return
}

func (t *TorrentSession) ChoosePiece(p *peerState) (piece int) {
	n := t.totalPieces
	start := rand.Intn(n)
	piece = t.checkRange(p, start, n)
	if piece == -1 {
		piece = t.checkRange(p, 0, start)
	}
	return
}

func (t *TorrentSession) checkRange(p *peerState, start, end int) (piece int) {
	for i := start; i < end; i++ {
		if (!t.pieceSet.IsSet(i)) && p.have.IsSet(i) {
			if _, ok := t.activePieces[i]; !ok {
				return i
			}
		}
	}
	return -1
}

func (t *TorrentSession) RequestBlock2(p *peerState, piece int, endGame bool) (err os.Error) {
	v := t.activePieces[piece]
	block := v.chooseBlockToDownload(endGame)
	if block >= 0 {
		t.requestBlockImp(p, piece, block, true)
	} else {
		return os.EOF
	}
	return
}

// Request or cancel a block
func (t *TorrentSession) requestBlockImp(p *peerState, piece int, block int, request bool) {
	begin := block * STANDARD_BLOCK_LENGTH
	req := make([]byte, 13)
	opcode := byte(6)
	if !request {
		opcode = byte(8) // Cancel
	}
	length := STANDARD_BLOCK_LENGTH
	if piece == t.totalPieces-1 {
		left := t.lastPieceLength - begin
		if left < length {
			length = left
		}
	}
	// log.Println("Requesting block", piece, ".", block, length, request)
	req[0] = opcode
	uint32ToBytes(req[1:5], uint32(piece))
	uint32ToBytes(req[5:9], uint32(begin))
	uint32ToBytes(req[9:13], uint32(length))
	requestIndex := (uint64(piece) << 32) | uint64(begin)
	p.our_requests[requestIndex] = time.Seconds(), request
	p.sendMessage(req)
	return
}

func (t *TorrentSession) RecordBlock(p *peerState, piece, begin, length uint32) (err os.Error) {
	block := begin / STANDARD_BLOCK_LENGTH
	// log.Println("Received block", piece, ".", block)
	requestIndex := (uint64(piece) << 32) | uint64(begin)
	p.our_requests[requestIndex] = 0, false
	v, ok := t.activePieces[int(piece)]
	if ok {
		requestCount := v.recordBlock(int(block))
		if requestCount > 1 {
			// Someone else has also requested this, so send cancel notices
			for _, peer := range t.peers {
				if p != peer {
					if _, ok := peer.our_requests[requestIndex]; ok {
						t.requestBlockImp(peer, int(piece), int(block), false)
						requestCount--
					}
				}
			}
		}
		t.si.Downloaded += int64(length)
		if v.isComplete() {
			t.activePieces[int(piece)] = v, false
			ok, err = checkPiece(t.fileStore, t.totalSize, t.m, int(piece))
			if !ok || err != nil {
				log.Println("Ignoring bad piece", piece, err)
				return
			}
			t.si.Left -= int64(v.pieceLength)
			t.pieceSet.Set(int(piece))
			t.goodPieces++
			log.Println("Have", t.goodPieces, "of", t.totalPieces, "pieces.")
			if t.goodPieces == t.totalPieces {
				t.fetchTrackerInfo("completed")
				// TODO: Drop connections to all seeders.
			}
			for _, p := range t.peers {
				if p.have != nil {
					if p.have.IsSet(int(piece)) {
						// We don't do anything special. We rely on the caller
						// to decide if this peer is still interesting.
					} else {
						// log.Println("...telling ", p)
						haveMsg := make([]byte, 5)
						haveMsg[0] = 4
						uint32ToBytes(haveMsg[1:5], uint32(piece))
						p.sendMessage(haveMsg)
					}
				}
			}
		}
	} else {
		log.Println("Received a block we already have.", piece, block, p.address)
	}
	return
}

func (t *TorrentSession) doChoke(p *peerState) (err os.Error) {
	p.peer_choking = true
	err = t.removeRequests(p)
	return
}

func (t *TorrentSession) removeRequests(p *peerState) (err os.Error) {
	for k, _ := range p.our_requests {
		piece := int(k >> 32)
		begin := int(k)
		block := begin / STANDARD_BLOCK_LENGTH
		// log.Println("Forgetting we requested block ", piece, ".", block)
		t.removeRequest(piece, block)
	}
	p.our_requests = make(map[uint64]int64, MAX_OUR_REQUESTS)
	return
}

func (t *TorrentSession) removeRequest(piece, block int) {
	v, ok := t.activePieces[piece]
	if ok && v.downloaderCount[block] > 0 {
		v.downloaderCount[block]--
	}
}

func (t *TorrentSession) doCheckRequests(p *peerState) (err os.Error) {
	now := time.Seconds()
	for k, v := range p.our_requests {
		if now-v > 30 {
			piece := int(k >> 32)
			block := int(k) / STANDARD_BLOCK_LENGTH
			// log.Println("timing out request of", piece, ".", block)
			t.removeRequest(piece, block)
		}
	}
	return
}

func (t *TorrentSession) DoMessage(p *peerState, message []byte) (err os.Error) {
	if message == nil {
		return os.EOF // The reader or writer goroutine has exited
	}
	if len(p.id) == 0 {
		// This is the header message from the peer.
		peersInfoHash := string(message[8:28])
		if peersInfoHash != t.m.InfoHash {
			return os.NewError("this peer doesn't have the right info hash")
		}
		p.id = string(message[28:48])
	} else {
		if len(message) == 0 { // keep alive
			return
		}
		messageId := message[0]
		// Message 5 is optional, but must be sent as the first message.
		if p.have == nil && messageId != 5 {
			// Fill out the have bitfield
			p.have = NewBitset(t.totalPieces)
		}
		switch id := message[0]; id {
		case CHOKE:
			// log.Println("choke", p.address)
			if len(message) != 1 {
				return os.NewError("Unexpected length")
			}
			err = t.doChoke(p)
		case UNCHOKE:
			// log.Println("unchoke", p.address)
			if len(message) != 1 {
				return os.NewError("Unexpected length")
			}
			p.peer_choking = false
			for i := 0; i < MAX_OUR_REQUESTS; i++ {
				err = t.RequestBlock(p)
				if err != nil {
					return
				}
			}
		case INTERESTED:
			// log.Println("interested", p)
			if len(message) != 1 {
				return os.NewError("Unexpected length")
			}
			p.peer_interested = true
			// TODO: Consider unchoking
		case NOT_INTERESTED:
			// log.Println("not interested", p)
			if len(message) != 1 {
				return os.NewError("Unexpected length")
			}
			p.peer_interested = false
		case HAVE:
			if len(message) != 5 {
				return os.NewError("Unexpected length")
			}
			n := bytesToUint32(message[1:])
			if n < uint32(p.have.n) {
				p.have.Set(int(n))
				if !p.am_interested && !t.pieceSet.IsSet(int(n)) {
					p.SetInterested(true)
				}
			} else {
				return os.NewError("have index is out of range.")
			}
		case BITFIELD:
			// log.Println("bitfield", p.address)
			if p.have != nil {
				return os.NewError("Late bitfield operation")
			}
			p.have = NewBitsetFromBytes(t.totalPieces, message[1:])
			if p.have == nil {
				return os.NewError("Invalid bitfield data.")
			}
			t.checkInteresting(p)
		case REQUEST:
			// log.Println("request", p.address)
			if len(message) != 13 {
				return os.NewError("Unexpected message length")
			}
			index := bytesToUint32(message[1:5])
			begin := bytesToUint32(message[5:9])
			length := bytesToUint32(message[9:13])
			if index >= uint32(p.have.n) {
				return os.NewError("piece out of range.")
			}
			if !t.pieceSet.IsSet(int(index)) {
				return os.NewError("we don't have that piece.")
			}
			if int64(begin) >= t.m.Info.PieceLength {
				return os.NewError("begin out of range.")
			}
			if int64(begin)+int64(length) > t.m.Info.PieceLength {
				return os.NewError("begin + length out of range.")
			}
			if length != STANDARD_BLOCK_LENGTH {
				return os.NewError("Unexpected block length.")
			}
			// TODO: Asynchronous
			// p.AddRequest(index, begin, length)
			return t.sendRequest(p, index, begin, length)
		case PIECE:
			// piece
			if len(message) < 9 {
				return os.NewError("unexpected message length")
			}
			index := bytesToUint32(message[1:5])
			begin := bytesToUint32(message[5:9])
			length := len(message) - 9
			if index >= uint32(p.have.n) {
				return os.NewError("piece out of range.")
			}
			if t.pieceSet.IsSet(int(index)) {
				// We already have that piece, keep going
				break
			}
			if int64(begin) >= t.m.Info.PieceLength {
				return os.NewError("begin out of range.")
			}
			if int64(begin)+int64(length) > t.m.Info.PieceLength {
				return os.NewError("begin + length out of range.")
			}
			if length > 128*1024 {
				return os.NewError("Block length too large.")
			}
			globalOffset := int64(index)*t.m.Info.PieceLength + int64(begin)
			_, err = t.fileStore.WriteAt(message[9:], globalOffset)
			if err != nil {
				return err
			}
			t.RecordBlock(p, index, begin, uint32(length))
			err = t.RequestBlock(p)
		case CANCEL:
			// log.Println("cancel")
			if len(message) != 13 {
				return os.NewError("Unexpected message length")
			}
			index := bytesToUint32(message[1:5])
			begin := bytesToUint32(message[5:9])
			length := bytesToUint32(message[9:13])
			if index >= uint32(p.have.n) {
				return os.NewError("piece out of range.")
			}
			if !t.pieceSet.IsSet(int(index)) {
				return os.NewError("we don't have that piece.")
			}
			if int64(begin) >= t.m.Info.PieceLength {
				return os.NewError("begin out of range.")
			}
			if int64(begin)+int64(length) > t.m.Info.PieceLength {
				return os.NewError("begin + length out of range.")
			}
			if length != STANDARD_BLOCK_LENGTH {
				return os.NewError("Unexpected block length.")
			}
			p.CancelRequest(index, begin, length)
		case PORT:
			// TODO: Implement this message.
			// We see peers sending us 16K byte messages here, so
			// it seems that we don't understand what this is.
			log.Println("port len=", len(message))
			//if len(message) != 3 {
			//	return os.NewError("Unexpected length")
			//}
		default:
			return os.NewError("Uknown message id")
		}
	}
	return
}

func (t *TorrentSession) sendRequest(peer *peerState, index, begin, length uint32) (err os.Error) {
	if !peer.am_choking {
		// log.Println("Sending block", index, begin)
		buf := make([]byte, length+9)
		buf[0] = 7
		uint32ToBytes(buf[1:5], index)
		uint32ToBytes(buf[5:9], begin)
		_, err = t.fileStore.ReadAt(buf[9:],
			int64(index)*t.m.Info.PieceLength+int64(begin))
		if err != nil {
			return
		}
		peer.sendMessage(buf)
		t.si.Uploaded += int64(length)
	}
	return
}

func (t *TorrentSession) checkInteresting(p *peerState) {
	p.SetInterested(t.isInteresting(p))
}

func (t *TorrentSession) isInteresting(p *peerState) bool {
	for i := 0; i < t.totalPieces; i++ {
		if !t.pieceSet.IsSet(i) && p.have.IsSet(i) {
			return true
		}
	}
	return false
}

// TODO: See if we can overlap IO with computation

func checkPieces(fs FileStore, totalLength int64, m *MetaInfo) (good, bad int64, goodBits *Bitset, err os.Error) {
	pieceLength := m.Info.PieceLength
	numPieces := (totalLength + pieceLength - 1) / pieceLength
	goodBits = NewBitset(int(numPieces))
	ref := m.Info.Pieces
	if len(ref) != int(numPieces*sha1.Size) {
		err = os.NewError("Incorrect Info.Pieces length")
		return
	}
	currentSums, err := computeSums(fs, totalLength, m.Info.PieceLength)
	if err != nil {
		return
	}
	for i := int64(0); i < numPieces; i++ {
		base := i * sha1.Size
		end := base + sha1.Size
		if checkEqual(ref[base:end], currentSums[base:end]) {
			good++
			goodBits.Set(int(i))
		} else {
			bad++
		}
	}
	return
}

func checkEqual(ref string, current []byte) bool {
	for i := 0; i < len(current); i++ {
		if ref[i] != current[i] {
			return false
		}
	}
	return true
}

func computeSums(fs FileStore, totalLength int64, pieceLength int64) (sums []byte, err os.Error) {
	numPieces := (totalLength + pieceLength - 1) / pieceLength
	sums = make([]byte, sha1.Size*numPieces)
	hasher := sha1.New()
	piece := make([]byte, pieceLength)
	for i := int64(0); i < numPieces; i++ {
		if i == numPieces-1 {
			piece = piece[0 : totalLength-i*pieceLength]
		}
		_, err = fs.ReadAt(piece, i*pieceLength)
		if err != nil {
			return
		}
		hasher.Reset()
		_, err = hasher.Write(piece)
		if err != nil {
			return
		}
		copy(sums[i*sha1.Size:], hasher.Sum())
	}
	return
}

func checkPiece(fs FileStore, totalLength int64, m *MetaInfo, pieceIndex int) (good bool, err os.Error) {
	ref := m.Info.Pieces
	currentSum, err := computePieceSum(fs, totalLength, m.Info.PieceLength, pieceIndex)
	if err != nil {
		return
	}
	base := pieceIndex * sha1.Size
	end := base + sha1.Size
	good = checkEqual(ref[base:end], currentSum)
	return
}

func computePieceSum(fs FileStore, totalLength int64, pieceLength int64, pieceIndex int) (sum []byte, err os.Error) {
	numPieces := (totalLength + pieceLength - 1) / pieceLength
	hasher := sha1.New()
	piece := make([]byte, pieceLength)
	if int64(pieceIndex) == numPieces-1 {
		piece = piece[0 : totalLength-int64(pieceIndex)*pieceLength]
	}
	_, err = fs.ReadAt(piece, int64(pieceIndex)*pieceLength)
	if err != nil {
		return
	}
	_, err = hasher.Write(piece)
	if err != nil {
		return
	}
	sum = hasher.Sum()
	return
}<|MERGE_RESOLUTION|>--- conflicted
+++ resolved
@@ -225,16 +225,9 @@
 
 func (t *TorrentSession) fetchTrackerInfo(event string) {
 	m, si := t.m, t.si
-<<<<<<< HEAD
 	log.Println("Stats: Uploaded", si.Uploaded, "Downloaded", si.Downloaded, "Left", si.Left)
-<<<<<<< HEAD
-=======
-	log.Stderr("Stats: Uploaded", si.Uploaded, "Downloaded", si.Downloaded, "Left", si.Left)
-	// A single concatenation would brake compilation for ARM.
->>>>>>> e30996a... Fixing build for arm architecture where compilation would fail with "out of fixed registers".
-=======
-	// A single concatenation would brake compilation for ARM.
->>>>>>> 5255bb04
+	// We build the URL in two steps because of a bug on the ARM go compiler.
+	// A single long concatenation would break compilation for ARM.
 	url := m.Announce + "?" +
 		"info_hash=" + http.URLEscape(m.InfoHash) +
 		"&peer_id=" + si.PeerId +
